use std::{
    collections::HashMap,
    fmt::{self, Display, Formatter},
};

use crate::{Binder, Command, CommandVariant, Expr, ExprVariant, Ident, SpanError};
use hane_kernel::{stack::StackSlot, Sort, Stack};

pub mod lowered {
    use crate::{Ident, Span};

    pub type Binder = hane_kernel::entry::Binder<Span, Ident>;
    pub type Command = hane_kernel::Command<Span, Ident>;
    pub type CommandVariant = hane_kernel::CommandVariant<Span, Ident>;
    pub type IndBody = hane_kernel::IndBody<Span, Ident>;
    pub type IndConstructor = hane_kernel::IndConstructor<Span, Ident>;
    pub type Term = hane_kernel::Term<Span, Ident>;
    pub type TermVariant = hane_kernel::TermVariant<Span, Ident>;
    pub type MatchArm = hane_kernel::term::MatchArm<Span, Ident>;
    pub type FixDecl = hane_kernel::term::FixDecl<Span, Ident>;
}

pub enum LoweringError {
    NameNotFree(String),
    UnknownVariable(String),
    ParamsMustMatch,
    NotAConstructorOf(String, String, Vec<String>),
    DupplicateConstructor(String),
    MissingConstructors(Vec<String>),
}

impl Display for LoweringError {
    fn fmt(&self, f: &mut Formatter<'_>) -> fmt::Result {
        match self {
            LoweringError::NameNotFree(x) => write!(f, "A constant named `{x}` already exists"),
            LoweringError::UnknownVariable(x) => write!(f, "Unknown variable `{x}`"),
            LoweringError::ParamsMustMatch => write!(
                f,
                "Parameters must be syntactically the same on all mutually defined types"
            ),
            LoweringError::NotAConstructorOf(ind, name, constructors) => {
                write!(f, "{name} is not a constructor for {ind}.")?;
                write!(f, " Constructors are: ")?;
                let mut sep = "";
                for constructor in constructors {
                    write!(f, "{sep}{constructor}")?;
                    sep = ", ";
                }
                Ok(())
            }
            LoweringError::DupplicateConstructor(name) => {
                write!(f, "The constructor {name} was previously covered")
            }
            LoweringError::MissingConstructors(constructors) => {
                write!(f, "Missing the constructors: ")?;
                let mut sep = "";
                for constructor in constructors {
                    write!(f, "{sep}{constructor}")?;
                    sep = ", ";
                }
                Ok(())
            }
        }
    }
}

pub enum LoweringEntry {
    Definition,
    Inductive(Vec<String>),
}

impl Command {
    pub fn lower(
        self,
        global: &mut HashMap<String, LoweringEntry>,
    ) -> Result<lowered::Command, SpanError<LoweringError>> {
        let mut names = Stack::new();
        let variant = match self.variant {
<<<<<<< HEAD
            CommandVariant::Definition(ident, ttype, value) => {
                if global.contains_key(&ident.name) {
=======
            CommandVariant::Definition(ident, params, ttype, value) => {
                if global.contains(&ident.name) {
>>>>>>> 29250a34
                    return Err(SpanError {
                        span: ident.span,
                        err: LoweringError::NameNotFree(ident.name),
                    });
                }
                let mut names = names.slot();
                let mut lowered_params = Vec::with_capacity(params.len());
                for param in params {
                    let name = param.ident.clone();
                    lowered_params.push(param.lower(global, &mut names)?);
                    names.push_onto(name);
                }
                let ttype = ttype.lower(global, &mut names)?;
                let value = value.lower(global, &mut names)?;
<<<<<<< HEAD
                global.insert(ident.name.clone(), LoweringEntry::Definition);
=======
                let ttype = lowered_params
                    .iter()
                    .cloned()
                    .rev()
                    .fold(ttype, |ttype, binder| lowered::Term {
                        meta: ttype.meta.clone(),
                        variant: Box::new(lowered::TermVariant::Product(
                            binder.x,
                            binder.ttype,
                            ttype,
                        )),
                    });
                let value = lowered_params
                    .into_iter()
                    .rev()
                    .fold(value, |value, binder| lowered::Term {
                        meta: value.meta.clone(),
                        variant: Box::new(lowered::TermVariant::Abstract(
                            binder.x,
                            binder.ttype,
                            value,
                        )),
                    });
                global.insert(ident.name.clone());
>>>>>>> 29250a34
                lowered::CommandVariant::Definition(ident.name, ttype, value)
            }
            CommandVariant::Axiom(ident, ttype) => {
                if global.contains_key(&ident.name) {
                    return Err(SpanError {
                        span: ident.span,
                        err: LoweringError::NameNotFree(ident.name),
                    });
                }
                let ttype = ttype.lower(global, &mut names)?;
                global.insert(ident.name.clone(), LoweringEntry::Definition);
                lowered::CommandVariant::Axiom(ident.name, ttype)
            }
            CommandVariant::Inductive(mut bodies) => {
                // The parameters must be syntactically the same on all the bodies.
                // To check this we steal the `params` from the first body and check that it matches all the others.
                // We can steal it because we won't use `IndBody.params` later, instead we'll use the stolen `param`
                let params = std::mem::take(&mut bodies[0].params);
                bodies
                    .iter()
                    .skip(1)
                    .map(|body| &body.params)
                    .try_for_each(|ps| {
                        if &params == ps {
                            Ok(())
                        } else {
                            Err(SpanError {
                                span: self.span.clone(),
                                err: LoweringError::ParamsMustMatch,
                            })
                        }
                    })?;

                // Next we lower all the parameters and push then into our local name scope
                let mut names = names.slot();
                let params = params
                    .into_iter()
                    .map(|binder| binder.lower(global, &mut names))
                    .collect::<Result<_, _>>()?;

                // Then we steal and lower all the arity sorts of the types
                let body_types = bodies
                    .iter_mut()
                    .map(|body| {
                        let span = body.ttype.span.clone();
                        std::mem::replace(
                            &mut body.ttype,
                            Expr {
                                span,
                                variant: Box::new(ExprVariant::Sort(crate::Sort::Prop)),
                            },
                        )
                    })
                    .map(|ttype| ttype.lower(global, &mut names))
                    .collect::<Result<Vec<_>, _>>()?;

                // With the types sorts lowered we can put the type names into the global name set as they are needed to handle the constructors
                for body in &bodies {
                    let constructors = body
                        .constructors
                        .iter()
                        .map(|constructor| constructor.name.name.clone())
                        .collect();
                    if global
                        .insert(
                            body.name.name.clone(),
                            LoweringEntry::Inductive(constructors),
                        )
                        .is_some()
                    {
                        return Err(SpanError {
                            span: body.name.span.clone(),
                            err: LoweringError::NameNotFree(body.name.name.clone()),
                        });
                    }
                }

                let mut cspans = Vec::new();

                // Then we lower the constructors and build the lowered bodies
                let lowered_bodies = bodies
                    .into_iter()
                    .zip(body_types)
                    .map(|(body, ttype)| {
                        let constructors = body
                            .constructors
                            .into_iter()
                            .map(|constructor| {
                                cspans.push(constructor.name.span);
                                Ok(lowered::IndConstructor {
                                    name: constructor.name.name,
                                    ttype: constructor.ttype.lower(global, &mut names)?,
                                })
                            })
                            .collect::<Result<_, SpanError<LoweringError>>>()?;
                        Ok(lowered::IndBody {
                            name: body.name.name,
                            ttype,
                            constructors,
                        })
                    })
                    .collect::<Result<Vec<_>, SpanError<LoweringError>>>()?;

                // Finally we put the constructors into the global name set
                lowered_bodies
                    .iter()
                    .flat_map(|body| &body.constructors)
                    .zip(cspans)
                    .try_for_each(|(constructor, span)| {
                        global
                            .insert(constructor.name.clone(), LoweringEntry::Definition)
                            .is_none()
                            .then_some(())
                            .ok_or_else(|| SpanError {
                                span,
                                err: LoweringError::NameNotFree(constructor.name.clone()),
                            })
                    })?;
                lowered::CommandVariant::Inductive(params, lowered_bodies)
            }
        };
        Ok(lowered::Command {
            meta: self.span,
            variant,
        })
    }
}

impl Binder {
    pub fn lower(
        self,
        global: &HashMap<String, LoweringEntry>,
        names: &mut StackSlot<Ident>,
    ) -> Result<lowered::Binder, SpanError<LoweringError>> {
        let ttype = self.ttype.lower(global, names)?;
        names.push_onto(self.ident.clone());
        Ok(lowered::Binder {
            x: self.ident,
            ttype,
        })
    }
}

impl Expr {
    pub fn lower(
        self,
        global: &HashMap<String, LoweringEntry>,
        names: &mut Stack<Ident>,
    ) -> Result<lowered::Term, SpanError<LoweringError>> {
        let variant = match *self.variant {
            ExprVariant::Sort(sort) => lowered::TermVariant::Sort(sort.lower()),
            ExprVariant::Var(x) => {
                if let Some((i, _)) = names.iter().enumerate().find(|(_, y)| x == y.name) {
                    lowered::TermVariant::Var(i)
                } else if global.contains_key(&x) {
                    lowered::TermVariant::Const(x)
                } else {
                    return Err(SpanError {
                        span: self.span.clone(),
                        err: LoweringError::UnknownVariable(x.to_owned()),
                    });
                }
            }
            ExprVariant::App(f, v) => {
                lowered::TermVariant::App(f.lower(global, names)?, v.lower(global, names)?)
            }
            ExprVariant::Product(binders, t) => {
                let mut type_stack = Vec::new();
                let mut names = names.slot();
                for Binder { ident, ttype } in binders {
                    let lowered_type = ttype.lower(global, &mut names)?;
                    type_stack.push(lowered_type);
                    names.push_onto(ident);
                }
                let t = t.lower(global, &mut names)?;
                let mut iter = names.pop().zip(type_stack.into_iter().rev());

                let make_term = |inner, (x, ttype)| lowered::Term {
                    meta: self.span.clone(),
                    variant: Box::new(lowered::TermVariant::Product(
                        lowered::Binder { x, ttype },
                        inner,
                    )),
                };
                let inner = iter.next().unwrap();
                return Ok(iter.fold(make_term(t, inner), make_term));
            }
            ExprVariant::Abstract(binders, t) => {
                let mut type_stack = Vec::new();
                let mut names = names.slot();
                for Binder { ident, ttype } in binders {
                    let lowered_type = ttype.lower(global, &mut names)?;
                    type_stack.push(lowered_type);
                    names.push_onto(ident);
                }
                let t = t.lower(global, &mut names)?;
                let mut iter = names.pop().zip(type_stack.into_iter().rev());

                let make_term = |inner, (x, ttype)| lowered::Term {
                    meta: self.span.clone(),
                    variant: Box::new(lowered::TermVariant::Abstract(
                        lowered::Binder { x, ttype },
                        inner,
                    )),
                };
                let inner = iter.next().unwrap();
                return Ok(iter.fold(make_term(t, inner), make_term));
            }
            ExprVariant::Bind(x, x_tp, x_val, t) => {
                let x_tp = x_tp.lower(global, names)?;
                let x_val = x_val.lower(global, names)?;
                let mut names = names.push(x);
                let t = t.lower(global, &mut names);
                let x = names.pop().next().unwrap();
                let t = t?;
                lowered::TermVariant::Bind(x, x_tp, x_val, t)
            }
            ExprVariant::Match(t, mut name, pat, ret, arms) => {
                let t = t.lower(global, names)?;
                let constructors = match global.get(&pat.constructor.name) {
                    Some(LoweringEntry::Inductive(constructors)) => constructors,
                    Some(_) => panic!(),
                    None => {
                        return Err(SpanError {
                            span: pat.constructor.span.clone(),
                            err: LoweringError::UnknownVariable(pat.constructor.name),
                        })
                    }
                };
                let ind = pat.constructor.name;
                let ret = {
                    let mut names = names.slot();
                    names.extend(pat.params);
                    let body = {
                        let mut names = names.push(name);
                        let ret = ret.lower(global, &mut names)?;
                        name = names.pop().next().unwrap();
                        ret
                    };
                    let params = names.pop().rev().collect();
                    lowered::MatchArm {
                        meta: pat.constructor.span,
                        params,
                        body,
                    }
                };
                let mut lowered_arms = vec![None; constructors.len()];
                for (pat, body) in arms {
                    if !global.contains_key(&pat.constructor.name) {
                        return Err(SpanError {
                            span: pat.constructor.span.clone(),
                            err: LoweringError::UnknownVariable(pat.constructor.name),
                        });
                    }

                    let lowered_arm = if let Some((lowered_arm, _)) = lowered_arms
                        .iter_mut()
                        .zip(constructors)
                        .find(|(_, name)| **name == pat.constructor.name)
                    {
                        if lowered_arm.is_some() {
                            return Err(SpanError {
                                span: pat.constructor.span,
                                err: LoweringError::DupplicateConstructor(
                                    pat.constructor.name.clone(),
                                ),
                            });
                        }
                        lowered_arm
                    } else {
                        return Err(SpanError {
                            span: pat.constructor.span.clone(),
                            err: LoweringError::NotAConstructorOf(
                                ind,
                                pat.constructor.name,
                                constructors.clone(),
                            ),
                        });
                    };

                    let mut names = names.slot();
                    names.extend(pat.params);
                    let body = body.lower(global, &mut names)?;
                    let params = names.pop().rev().collect();
                    let arm = lowered::MatchArm {
                        meta: pat.constructor.span,
                        params,
                        body,
                    };

                    *lowered_arm = Some(arm)
                }

                let mut missed = Vec::new();
                let arms = lowered_arms
                    .into_iter()
                    .zip(constructors)
                    .filter_map(|(arm, constructor)| {
                        if arm.is_none() {
                            missed.push(constructor.clone());
                        }
                        arm
                    })
                    .collect();

                if !missed.is_empty() {
                    return Err(SpanError {
                        span: self.span,
                        err: LoweringError::MissingConstructors(missed),
                    });
                }

                lowered::TermVariant::Match(t, name, ind, ret, arms)
            }
            ExprVariant::Fix(decls, sel) => {
                let sel = if let Some((sel, _)) = decls
                    .iter()
                    .enumerate()
                    .rev()
                    .find(|(_, decl)| decl.name == sel)
                {
                    sel
                } else {
                    panic!()
                };
                let mut names = names.slot();
                let mut fnames = decls.iter().map(|decl| decl.name.to_owned()).collect();
                let decls = decls
                    .into_iter()
                    .map(|decl| decl.lower(global, &mut names, &mut fnames))
                    .collect::<Result<_, _>>()?;
                lowered::TermVariant::Fix(decls, sel)
            }
        };
        Ok(lowered::Term {
            meta: self.span,
            variant: Box::new(variant),
        })
    }
}

impl crate::Sort {
    pub fn lower(self) -> Sort {
        match self {
            crate::Sort::Prop => Sort::Prop,
            crate::Sort::Set => Sort::Set,
            crate::Sort::Type(n) => Sort::Type(n),
        }
    }
}

impl crate::FixDecl {
    pub fn lower(
        self,
        global: &HashMap<String, LoweringEntry>,
        names: &mut Stack<Ident>,
        fnames: &mut Vec<Ident>,
    ) -> Result<lowered::FixDecl, SpanError<LoweringError>> {
        let name = self.name;
        let anot = if let Some((anot, _)) = self
            .params
            .iter()
            .enumerate()
            .rev()
            .find(|(_, binder)| binder.ident == self.anot)
        {
            anot
        } else {
            panic!()
        };
        let mut names = names.slot();
        let params = self
            .params
            .into_iter()
            .map(|binder| binder.lower(global, &mut names))
            .collect::<Result<_, _>>()?;
        let ttype = self.ttype.lower(global, &mut names)?;
        let mut names = names.slot();
        names.extend(fnames.drain(..));
        let body = self.body.lower(global, &mut names)?;
        fnames.extend(names.pop().rev());
        Ok(lowered::FixDecl {
            name,
            anot,
            params,
            ttype,
            body,
        })
    }
}<|MERGE_RESOLUTION|>--- conflicted
+++ resolved
@@ -76,13 +76,8 @@
     ) -> Result<lowered::Command, SpanError<LoweringError>> {
         let mut names = Stack::new();
         let variant = match self.variant {
-<<<<<<< HEAD
-            CommandVariant::Definition(ident, ttype, value) => {
+            CommandVariant::Definition(ident, params, ttype, value) => {
                 if global.contains_key(&ident.name) {
-=======
-            CommandVariant::Definition(ident, params, ttype, value) => {
-                if global.contains(&ident.name) {
->>>>>>> 29250a34
                     return Err(SpanError {
                         span: ident.span,
                         err: LoweringError::NameNotFree(ident.name),
@@ -91,15 +86,10 @@
                 let mut names = names.slot();
                 let mut lowered_params = Vec::with_capacity(params.len());
                 for param in params {
-                    let name = param.ident.clone();
                     lowered_params.push(param.lower(global, &mut names)?);
-                    names.push_onto(name);
                 }
                 let ttype = ttype.lower(global, &mut names)?;
                 let value = value.lower(global, &mut names)?;
-<<<<<<< HEAD
-                global.insert(ident.name.clone(), LoweringEntry::Definition);
-=======
                 let ttype = lowered_params
                     .iter()
                     .cloned()
@@ -107,8 +97,7 @@
                     .fold(ttype, |ttype, binder| lowered::Term {
                         meta: ttype.meta.clone(),
                         variant: Box::new(lowered::TermVariant::Product(
-                            binder.x,
-                            binder.ttype,
+                            binder,
                             ttype,
                         )),
                     });
@@ -118,13 +107,11 @@
                     .fold(value, |value, binder| lowered::Term {
                         meta: value.meta.clone(),
                         variant: Box::new(lowered::TermVariant::Abstract(
-                            binder.x,
-                            binder.ttype,
+                            binder,
                             value,
                         )),
                     });
-                global.insert(ident.name.clone());
->>>>>>> 29250a34
+                global.insert(ident.name.clone(), LoweringEntry::Definition);
                 lowered::CommandVariant::Definition(ident.name, ttype, value)
             }
             CommandVariant::Axiom(ident, ttype) => {

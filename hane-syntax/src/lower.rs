--- conflicted
+++ resolved
@@ -3,15 +3,6 @@
     fmt::{self, Display, Formatter},
 };
 
-<<<<<<< HEAD
-use crate::{Binder, Command, CommandVariant, Expr, ExprVariant, Span, SpanError};
-use hane_kernel::{entry::Binder as LoweredBinder, term::MatchArm};
-use hane_kernel::{
-    Command as LoweredCommand, CommandVariant as LoweredCommandVariant, IndBody as LoweredIndBody,
-    IndConstructor as LoweredIndConstructor,
-};
-use hane_kernel::{Sort, Stack, Term, TermVariant};
-=======
 use crate::{Binder, Command, CommandVariant, Expr, ExprVariant, Ident, SpanError};
 use hane_kernel::{Sort, Stack};
 
@@ -25,8 +16,8 @@
     pub type IndConstructor = hane_kernel::IndConstructor<Span, Ident>;
     pub type Term = hane_kernel::Term<Span, Ident>;
     pub type TermVariant = hane_kernel::TermVariant<Span, Ident>;
-}
->>>>>>> 0715d9be
+    pub type MatchArm = hane_kernel::term::MatchArm<Span, Ident>;
+}
 
 pub enum LoweringError {
     NameNotFree(String),
@@ -267,10 +258,10 @@
             ExprVariant::Match(t, mut name, pat, ret, arms) => {
                 let t = t.lower(global, names)?;
                 let ret = {
-                    if !global.contains(&pat.constructor) {
+                    if !global.contains(&pat.constructor.name) {
                         return Err(SpanError {
-                            span: self.span.clone(),
-                            err: LoweringError::UnknownVariable(pat.constructor),
+                            span: pat.constructor.span.clone(),
+                            err: LoweringError::UnknownVariable(pat.constructor.name),
                         });
                     }
                     let mut names = names.slot();
@@ -282,9 +273,9 @@
                         ret
                     };
                     let params = names.pop().collect();
-                    MatchArm {
-                        meta: pat.span,
-                        constructor: pat.constructor,
+                    lowered::MatchArm {
+                        meta: pat.constructor.span,
+                        constructor: pat.constructor.name,
                         params,
                         body,
                     }
@@ -292,25 +283,25 @@
                 let arms = arms
                     .into_iter()
                     .map(|(pat, body)| {
-                        if !global.contains(&pat.constructor) {
+                        if !global.contains(&pat.constructor.name) {
                             return Err(SpanError {
-                                span: self.span.clone(),
-                                err: LoweringError::UnknownVariable(pat.constructor),
+                                span: pat.constructor.span.clone(),
+                                err: LoweringError::UnknownVariable(pat.constructor.name),
                             });
                         }
                         let mut names = names.slot();
                         names.extend(pat.params);
                         let body = body.lower(global, &mut names)?;
                         let params = names.pop().rev().collect();
-                        Ok(MatchArm {
-                            meta: pat.span,
-                            constructor: pat.constructor,
+                        Ok(lowered::MatchArm {
+                            meta: pat.constructor.span,
+                            constructor: pat.constructor.name,
                             params,
                             body,
                         })
                     })
                     .collect::<Result<_, SpanError<LoweringError>>>()?;
-                TermVariant::Match(t, name, ret, arms)
+                lowered::TermVariant::Match(t, name, ret, arms)
             }
         };
         Ok(lowered::Term {

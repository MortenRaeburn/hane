commands = _{ SOI ~ command* ~ EOI }
command = _{ command_definition | command_axiom | command_inductive }
command_definition = {
    keyword_definition ~ ident ~ binders ~ ":" ~ expr ~ ":=" ~ expr ~ "."
}
command_axiom = { keyword_axiom ~ ident ~ ":" ~ expr ~ "." }
command_inductive = { keyword_inductive ~ inductive_body ~ (keyword_with ~ inductive_body)* ~ "." }

inductive_body = { ident ~ binders ~ ":" ~ expr ~ ":=" ~ inductive_constructors }
inductive_constructors = { inductive_constructor? ~ ("|" ~ inductive_constructor)* }
inductive_constructor = { ident ~ ":" ~ expr }

expr = { expr_inner+ }
expr_inner = _{
    expr_paren | sort | expr_var | expr_product | expr_abstract | expr_let_bind |
    expr_match | expr_fix
}
expr_paren = { "(" ~ expr ~ ")" }
expr_var = { ident }
expr_product = { keyword_forall ~ open_binders ~ "," ~ expr }
expr_abstract = { keyword_fun ~ open_binders ~ "=>" ~ expr }
expr_let_bind = {
    keyword_let ~ ident ~ ":" ~ expr ~ ":=" ~ expr ~ keyword_in ~ expr
}
expr_match = {
    keyword_match ~ expr ~ keyword_as ~ ident ~ keyword_in ~ pattern ~ keyword_return ~ expr ~
    keyword_with ~ expr_match_arms ~ keyword_end
}
expr_match_arms = { expr_match_arm? ~ ("|" ~ expr_match_arm)* }
expr_match_arm = { pattern ~ "=>" ~ expr }
pattern = { ident ~ ident* }

<<<<<<< HEAD
expr_fix = { keyword_fix ~ expr_fix_decl ~ expr_fix_with? }
expr_fix_with = { expr_fix_decls ~ keyword_for ~ ident }
expr_fix_decls = { (keyword_with ~ expr_fix_decl)+ }
expr_fix_decl = { ident ~ binders ~ "{" ~ keyword_struct ~ ident ~ "}" ~ ":" ~ expr ~ ":=" ~ expr }

binders_opt = { binder_base | binder_paren* }
binders = { binder_base | binder_paren+ }
binder_paren = _{ "(" ~ binder_base ~ ")" }
binder_base = { ident ~ ":" ~ expr }
=======
binders = { binder* }
open_binders = { open_binder | binder+ }
binder = _{ "(" ~ open_binder ~ ")" }
open_binder = { ident ~ ":" ~ expr}
>>>>>>> 29250a34


sort = { sort_prop | sort_set | sort_type }
sort_prop = { keyword_prop }
sort_set = { keyword_set }
sort_type = { keyword_type ~ "{" ~ number ~ "}" }

keyword = _{
    keyword_definition
   | keyword_axiom
   | keyword_inductive
   | keyword_with
   | keyword_prop
   | keyword_set
   | keyword_type
   | keyword_forall
   | keyword_fun
   | keyword_let
   | keyword_in
   | keyword_match
   | keyword_return
   | keyword_as
   | keyword_end
   | keyword_fix
   | keyword_struct
   | keyword_for
}
keyword_definition = @{ "Definition" ~ !(ASCII_ALPHANUMERIC | "_") }
keyword_axiom = @{ "Axiom" ~ !(ASCII_ALPHANUMERIC | "_") }
keyword_inductive = @{ "Inductive" ~ !(ASCII_ALPHANUMERIC | "_") }
keyword_with = @{ "with" ~ !(ASCII_ALPHANUMERIC | "_") }
keyword_prop = @{ "Prop" ~ !(ASCII_ALPHANUMERIC | "_") }
keyword_set = @{ "Set" ~ !(ASCII_ALPHANUMERIC | "_") }
keyword_type = @{ "Type" ~ !(ASCII_ALPHANUMERIC | "_") }
keyword_forall = @{ "forall" ~ !(ASCII_ALPHANUMERIC | "_") }
keyword_fun = @{ "fun" ~ !(ASCII_ALPHANUMERIC | "_") }
keyword_let = @{ "let" ~ !(ASCII_ALPHANUMERIC | "_") }
keyword_in = @{ "in" ~ !(ASCII_ALPHANUMERIC | "_") }
keyword_match = @{ "match" ~ !(ASCII_ALPHANUMERIC | "_") }
keyword_return = @{ "return" ~ !(ASCII_ALPHANUMERIC | "_") }
keyword_as = @{ "as" ~ !(ASCII_ALPHANUMERIC | "_") }
keyword_end = @{ "end" ~ !(ASCII_ALPHANUMERIC | "_") }
keyword_fix = @{ "fix" ~ !(ASCII_ALPHANUMERIC | "_") }
keyword_struct = @{ "struct" ~ !(ASCII_ALPHANUMERIC | "_") }
keyword_for = @{ "for" ~ !(ASCII_ALPHANUMERIC | "_") }

number = @{ ASCII_DIGIT+ }

ident = @{ !keyword ~ (ASCII_ALPHA | "_") ~ (ASCII_ALPHANUMERIC | "_")* }

WHITESPACE = _{ " " | "\n" | "\r" }
COMMENT = _{ "(*" ~ (!"*)" ~ (COMMENT | ANY))* ~ "*)" }<|MERGE_RESOLUTION|>--- conflicted
+++ resolved
@@ -30,22 +30,15 @@
 expr_match_arm = { pattern ~ "=>" ~ expr }
 pattern = { ident ~ ident* }
 
-<<<<<<< HEAD
 expr_fix = { keyword_fix ~ expr_fix_decl ~ expr_fix_with? }
 expr_fix_with = { expr_fix_decls ~ keyword_for ~ ident }
 expr_fix_decls = { (keyword_with ~ expr_fix_decl)+ }
 expr_fix_decl = { ident ~ binders ~ "{" ~ keyword_struct ~ ident ~ "}" ~ ":" ~ expr ~ ":=" ~ expr }
 
-binders_opt = { binder_base | binder_paren* }
-binders = { binder_base | binder_paren+ }
-binder_paren = _{ "(" ~ binder_base ~ ")" }
-binder_base = { ident ~ ":" ~ expr }
-=======
 binders = { binder* }
 open_binders = { open_binder | binder+ }
 binder = _{ "(" ~ open_binder ~ ")" }
 open_binder = { ident ~ ":" ~ expr}
->>>>>>> 29250a34
 
 
 sort = { sort_prop | sort_set | sort_type }
